#!/bin/bash
#
# Copyright © 2021, United States Government, as represented by the Administrator of the
# National Aeronautics and Space Administration. All rights reserved.
#
# The “ISAAC - Integrated System for Autonomous and Adaptive Caretaking platform” software is
# licensed under the Apache License, Version 2.0 (the "License");
# you may not use this file except in compliance with the License.
#
# You may obtain a copy of the License at
#
# http://www.apache.org/licenses/LICENSE-2.0
#
# Unless required by applicable law or agreed to in writing, software distributed under the
# License is distributed on an "AS IS" BASIS, WITHOUT WARRANTIES OR CONDITIONS OF ANY KIND,
# either express or implied. See the License for the specific language governing
# permissions and limitations under the License.
#

echo "--------------------------------------------------------------------------------------------------"
echo "Systems Check for the NASA ISAAC User Interface"
echo "--------------------------------------------------------------------------------------------------"

# ref: https://dev.to/ifenna__/adding-colors-to-bash-scripts-48g4
RED="\e[31m"
GREEN="\e[32m"
ENDCOLOR="\e[0m"

# Global variable
# 0 = no errors! all systems are go!
# 1 = fatal error! abort mission!
FATAL_ERROR=0

print_error() {
    echo -e "[$1] ${RED}ERROR${ENDCOLOR}"
}
print_pass() {
    echo -e "[$1] ${GREEN}PASS${ENDCOLOR}"
}

# this function checks if a particular docker container is running
check_container() {
    if [ $(docker inspect $1 | grep Running | grep true | wc -l) -lt 1 ]; then
        echo "--------------------------------------------------------------------------------------------------"
        print_error "C1"
        echo "The ISAAC UI $2 subsystem is not running correctly."
        echo "Check the subsystem log below for errors."
        echo "--------------------------------------------------------------------------------------------------"
        docker logs $1
        echo "--------------------------------------------------------------------------------------------------"
        exit 1
    fi
}

# this function runs rosnode ping (all nodes) and roswtf inside a docker container
check_ros_connection() {
    # ----------------------------------------------------------------------------------------------------
    # Run roswtf in the container to determine communication errors
    # ----------------------------------------------------------------------------------------------------
    ROS_WTF_OUTPUT=$(docker exec -it $1 /ros_entrypoint.sh roswtf)
    SUB1="connection refused"
    SUB2="does not appear to be running"
    SUB9="No errors or warnings"
    echo "[R1] Running roswtf within the $2 subsystem"
    if [[ "$ROS_WTF_OUTPUT" == *"$SUB1"* ]]; then
        echo "--------------------------------------------------------------------------------------------------"
        print_error "R1a"
        echo "The ISAAC UI $2 subsystem is experiencing ROS networking issues."
        echo "Check the output below for a connection error (look for the phrase 'connection refused')"
        echo "--------------------------------------------------------------------------------------------------"
        echo "${ROS_WTF_OUTPUT}"
        echo "--------------------------------------------------------------------------------------------------"
        FATAL_ERROR=1
    fi
    if [[ "$ROS_WTF_OUTPUT" == *"$SUB2"* ]]; then
        echo "--------------------------------------------------------------------------------------------------"
        print_error "R1b"
        echo "The ISAAC UI $2 subsystem detected that another subsystem is not running."
        echo "Look below for the phrase 'does not appear to be running'"
        echo "--------------------------------------------------------------------------------------------------"
        echo "${ROS_WTF_OUTPUT}"
        echo "--------------------------------------------------------------------------------------------------"
        FATAL_ERROR=1
    fi
    if [[ "$ROS_WTF_OUTPUT" == *"$SUB9"* ]]; then
        print_pass "R1z"
    else
        echo "--------------------------------------------------------------------------------------------------"
        print_error "R1z"
        echo "The ISAAC UI $2 subsystem is experiencing ROS networking issues."
        echo "The roswtf did not output the phrase 'No errors or warnings'"
        echo "Check the output of roswtf below to understand why this happened."
        echo "--------------------------------------------------------------------------------------------------"
        echo "${ROS_WTF_OUTPUT}"
        echo "--------------------------------------------------------------------------------------------------"
        FATAL_ERROR=1
    fi

    # ----------------------------------------------------------------------------------------------------
    # Run rosnode ping -a in the container to determine communication errors
    # ----------------------------------------------------------------------------------------------------
    ROS_NODE_OUTPUT=$(docker exec -it $1 /ros_entrypoint.sh rosnode ping -a)
    SUB1="Could not contact the following node"
    SUB2="Errors connecting to the following service"
    SUB3="connection refused"
    echo "[R2] Running rosnode ping -a within the $2 subsystem"
    if [[ "$ROS_NODE_OUTPUT" == *"$SUB1"* ]]; then
        echo "--------------------------------------------------------------------------------------------------"
        print_error "R2a"
        echo "The ISAAC UI $2 subsystem could not contact one or more ROS nodes."
        echo "Check the output below for ROS node miscommunication errors."
        echo "--------------------------------------------------------------------------------------------------"
        echo "${ROS_NODE_OUTPUT}"
        echo "--------------------------------------------------------------------------------------------------"
        FATAL_ERROR=1
    fi
    if [[ "$ROS_NODE_OUTPUT" == *"$SUB2"* ]]; then
        echo "--------------------------------------------------------------------------------------------------"
        print_error "R2b"
        echo "The ISAAC UI $2 subsystem experienced a fatal error connecting to one or more ROS services."
        echo "Check the output below for ROS service connection errors."
        echo "--------------------------------------------------------------------------------------------------"
        echo "${ROS_NODE_OUTPUT}"
        echo "--------------------------------------------------------------------------------------------------"
        FATAL_ERROR=1
    fi
    if [[ "$ROS_NODE_OUTPUT" == *"$SUB3"* ]]; then
        echo "--------------------------------------------------------------------------------------------------"
        print_error "R2c"
        echo "The ISAAC UI $2 subsystem experienced a fatal connection error."
        echo "Check the output below for the phrase 'connection refused'"
        echo "--------------------------------------------------------------------------------------------------"
        echo "${ROS_NODE_OUTPUT}"
        echo "--------------------------------------------------------------------------------------------------"
        FATAL_ERROR=1
    fi
    print_pass "R2z"
}

check_url() {
    # -m, --max-time <seconds>
    # Maximum  time  in  seconds that you allow the whole operation to
    # take.  This is useful for preventing your batch jobs from  hang‐
    # ing  for  hours due to slow networks or links going down.

    # --connect-timeout <seconds>
    # Maximum  time  in  seconds  that you allow the connection to the
    # server to take.  This only limits  the  connection  phase,  once
    # curl has connected this option is of no more use.

    echo "[U1] Testing if hitting $1 returns HTTP 2XX"

    if [ $(curl -s -o /dev/null -w "%{http_code}" -LI --connect-timeout 1 --max-time 3 $1) -gt 299 ]; then
        echo "--------------------------------------------------------------------------------------------------"
        print_error "U1a"
        echo "The ISAAC UI $2 subsystem is not running correctly."
        echo "This is because the HTTP GET request to $1"
        echo "returned an HTTP error code >= 300."
        echo "--------------------------------------------------------------------------------------------------"
        FATAL_ERROR=1
    else
        print_pass "U1z"
    fi
}

check_container "iui_frontend" "frontend"
check_container "iui_backend" "backend"
<<<<<<< HEAD
check_container "rosbridge" "ROS Bridge node"
=======
check_container "iui_rosbridge" "ROS Bridge node"
>>>>>>> fb907798
check_container "iui_arangodb" "database"

check_ros_connection "iui_rosbridge" "ROS Bridge node"

if [ $(docker container ls | grep rosmaster | wc -l)  -gt 0 ]; then
<<<<<<< HEAD
    check_ros_connection "iui_rosmaster" "ROS Master node"
=======
    check_ros_connection "rosmaster" "ROS Master node"
>>>>>>> fb907798
fi

sleep 2
check_url "http://localhost:8080" "frontend static server (UI home page)"
sleep 5
check_url "http://localhost:8080/api/config.json" "backend API (configuration provider)"

echo "--------------------------------------------------------------------------------------------------"

if [ $FATAL_ERROR -lt 1 ]; then
    echo -e "${GREEN}ALL SYSTEMS ARE GO${ENDCOLOR}"
    echo "The ISAAC User Interface appears to be running nominally."
else
    echo -e "${RED}HOUSTON, WE HAVE A PROBLEM${ENDCOLOR}"
    echo "Check above for errors that indicate possible failiures within the subsystems."
fi



echo "--------------------------------------------------------------------------------------------------"<|MERGE_RESOLUTION|>--- conflicted
+++ resolved
@@ -165,21 +165,13 @@
 
 check_container "iui_frontend" "frontend"
 check_container "iui_backend" "backend"
-<<<<<<< HEAD
-check_container "rosbridge" "ROS Bridge node"
-=======
 check_container "iui_rosbridge" "ROS Bridge node"
->>>>>>> fb907798
 check_container "iui_arangodb" "database"
 
 check_ros_connection "iui_rosbridge" "ROS Bridge node"
 
 if [ $(docker container ls | grep rosmaster | wc -l)  -gt 0 ]; then
-<<<<<<< HEAD
-    check_ros_connection "iui_rosmaster" "ROS Master node"
-=======
     check_ros_connection "rosmaster" "ROS Master node"
->>>>>>> fb907798
 fi
 
 sleep 2
